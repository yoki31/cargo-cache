--- conflicted
+++ resolved
@@ -30,9 +30,4 @@
 
 [profile.release]
 lto = true
-<<<<<<< HEAD
-opt-level = 3
-codegen-units = 1
-=======
-codegen-units=1
->>>>>>> 6083f409
+codegen-units=1