--- conflicted
+++ resolved
@@ -162,11 +162,7 @@
     let mut desired_output = String::from("Cargo cache .*clean_unref_CARGO_HOME.*:\n\n");
     desired_output.push_str(
         "Total:                          .* MB
-<<<<<<< HEAD
-  0 installed binaries:       .* 0  B
-=======
   0 installed binaries:             0  B
->>>>>>> 04dbf211
   Registry:                     .* MB
     Registry index:             .* MB
     1 crate archives:           .* KB
